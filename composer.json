{
  "name": "spatie/laravel-medialibrary",
  "description": "Associate files with Eloquent models",
  "keywords": [
    "spatie",
    "laravel-medialibrary",
    "media",
    "conversion",
    "images",
    "downloads",
    "cms",
    "laravel"
  ],
  "homepage": "https://github.com/spatie/laravel-medialibrary",
  "license": "MIT",
  "authors": [
    {
      "name": "Freek Van der Herten",
      "email": "freek@spatie.be",
      "homepage": "https://murze.be",
      "role": "Developer"
    }
  ],
  "require": {
<<<<<<< HEAD
    "php": "^7.1",
    "illuminate/bus": "~5.5.0",
    "illuminate/console": "~5.5.0",
    "illuminate/database": "~5.5.0",
    "illuminate/support": "~5.5.0",
    "illuminate/pipeline": "~5.5.0",
=======
    "php" : "^7.0",
    "illuminate/bus": "~5.5.0|~5.6.0",
    "illuminate/console": "~5.5.0|~5.6.0",
    "illuminate/database": "~5.5.0|~5.6.0",
    "illuminate/support": "~5.5.0|~5.6.0",
    "illuminate/pipeline": "~5.5.0|~5.6.0",
>>>>>>> 0dda07ad
    "league/flysystem": "^1.0.8",
    "spatie/pdf-to-image": "^1.2",
    "spatie/image": "^1.4.0",
    "spatie/temporary-directory": "^1.1",
    "maennchen/zipstream-php": "0.4.1",
    "spatie/phpunit-snapshot-assertions": "^1.2"
  },
  "require-dev": {
    "doctrine/dbal": "^2.5.2",
    "guzzlehttp/guzzle": "^6.3",
    "league/flysystem-aws-s3-v3": "^1.0.13",
<<<<<<< HEAD
    "mockery/mockery": "^1.0",
    "orchestra/testbench": "~3.5.0",
    "php-ffmpeg/php-ffmpeg": "^0.11.0",
    "phpunit/phpunit": "^7.0",
    "vlucas/phpdotenv": "^2.4"
=======
    "phpunit/phpunit" : "^6.2|^7.0",
    "mockery/mockery": "^1.0.0",
    "orchestra/testbench": "~3.5.0|~3.6.0",
    "doctrine/dbal": "^2.5.2"
>>>>>>> 0dda07ad
  },
  "conflict": {
    "php-ffmpeg/php-ffmpeg": "<0.6.1"
  },
  "suggest": {
    "php-ffmpeg/php-ffmpeg": "Required for generating video thumbnails",
    "league/flysystem-aws-s3-v3": "Required to use AWS S3 file storage"
  },
  "autoload": {
    "psr-4": {
      "Spatie\\MediaLibrary\\": "src"
    }
  },
  "autoload-dev": {
    "psr-4": {
      "Spatie\\MediaLibrary\\Tests\\": "tests"
    }
  },
  "extra": {
    "laravel": {
      "providers": [
        "Spatie\\MediaLibrary\\MediaLibraryServiceProvider"
      ]
    }
  },
  "config": {
    "sort-packages": true
  },
  "minimum-stability": "dev",
  "prefer-stable": true
}<|MERGE_RESOLUTION|>--- conflicted
+++ resolved
@@ -22,21 +22,12 @@
     }
   ],
   "require": {
-<<<<<<< HEAD
     "php": "^7.1",
-    "illuminate/bus": "~5.5.0",
-    "illuminate/console": "~5.5.0",
-    "illuminate/database": "~5.5.0",
-    "illuminate/support": "~5.5.0",
-    "illuminate/pipeline": "~5.5.0",
-=======
-    "php" : "^7.0",
     "illuminate/bus": "~5.5.0|~5.6.0",
     "illuminate/console": "~5.5.0|~5.6.0",
     "illuminate/database": "~5.5.0|~5.6.0",
     "illuminate/support": "~5.5.0|~5.6.0",
     "illuminate/pipeline": "~5.5.0|~5.6.0",
->>>>>>> 0dda07ad
     "league/flysystem": "^1.0.8",
     "spatie/pdf-to-image": "^1.2",
     "spatie/image": "^1.4.0",
@@ -45,21 +36,12 @@
     "spatie/phpunit-snapshot-assertions": "^1.2"
   },
   "require-dev": {
-    "doctrine/dbal": "^2.5.2",
     "guzzlehttp/guzzle": "^6.3",
     "league/flysystem-aws-s3-v3": "^1.0.13",
-<<<<<<< HEAD
-    "mockery/mockery": "^1.0",
-    "orchestra/testbench": "~3.5.0",
-    "php-ffmpeg/php-ffmpeg": "^0.11.0",
-    "phpunit/phpunit": "^7.0",
-    "vlucas/phpdotenv": "^2.4"
-=======
-    "phpunit/phpunit" : "^6.2|^7.0",
+    "phpunit/phpunit" : "^7.0",
     "mockery/mockery": "^1.0.0",
     "orchestra/testbench": "~3.5.0|~3.6.0",
     "doctrine/dbal": "^2.5.2"
->>>>>>> 0dda07ad
   },
   "conflict": {
     "php-ffmpeg/php-ffmpeg": "<0.6.1"
