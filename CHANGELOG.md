--- conflicted
+++ resolved
@@ -2,14 +2,13 @@
 
 All notable changes to `laravel-medialibrary` will be documented in this file
 
-<<<<<<< HEAD
 ## 5.0.0 - unreleased 
 
 - add `toCollectionOnCloudDisk`
-=======
+- refactor all functions in `FileCannotBeAdded` to their own exception classes
+
 ## 4.11.3 - 2017-01-20
 - put files using `r` mode instead of `r+`
->>>>>>> 821dfdb0
 
 ## 4.11.2 - 2017-01-17
 - avoid creating / deleting temp dir if no conversions should be performed
