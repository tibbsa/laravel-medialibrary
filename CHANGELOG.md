# Changelog

All notable changes to `laravel-medialibrary` will be documented in this file

<<<<<<< HEAD
## 8.1.1 - 2020-04-20

- do not allow local files to be used in `addMediaFromUrl`
=======
## 8.2.0 - 2020-04-14

- add page number support for Pdf image generator (#1829)
>>>>>>> 4db702f4

## 8.1.0 - 2020-04-07

- add support for `zip_filename_prefix` in custom properties

## 8.0.8 - 2020-04-02

- allow ZipStream 2.0 (#1812)

## 8.0.7 - 2020-03-03

- solve error when using flysystem-cached-adapter (#1803)

## 8.0.6 - 2020-03-24

- fix comment in config file

## 8.0.5 - 2020-03-24

- Use `float` for `extractVideoFrameAtSecond` (#1794)

## 8.0.4 - 2020-03-24

- update php-ffmpeg to ^0.15

## 8.0.3 - 2020-03-18

- add callable filter support to `getFirstMedia()` (#1781)

## 8.0.1 - 2020-03-11

- set conversion disk when adding media from remote (#1764)

## 8.0.0 - 2020-03-09

- added `uuid` on `media` table
- an empty string is now a proper collection name. `getMedia('')` will not return media from the default collection anymore (#1697).
- add the ability to store conversions on a separate disk
- simplify URL generation. You can now just use the `root` and `url` properties on a configured disk
- spatie/pdf-to-image is now a suggestion dependency, removing the need for always having to install ext-imagick
- added `shouldMatchBothExtensionsAndMimeTypes` to `Spatie\MediaLibrary\ImageGenerators\BaseGenerator`
- added progress bar on the clean command (#1623)
- the `UrlGenerator` interface now contains all required methods (#1656)
- use PHP 7.4 features where possible
- added support for the `loading` attribute (#1667)
- conversion files can now be named using the `conversion_file_namer` key in the `media-library` config file (#1636)
- improved naming of classes and namespaces.

To learn how to upgrade, take a look in UPGRADING.md

## 7.19.3 - 2020-03-09

- fix responsive images extension (#1752)
- use native file copy (#1758)

## 7.19.2 - 2020-03-04

- revert changes in 7.19.1

## 7.19.1 - 2020-03-04

- Update S3 url generator to use media disk (#1755)

## 7.19.0 - 2020-03-03

- add support for Laravel 7

## 7.18.3 - 2020-02-19

- allow `image_driver` config to be set via .env #1738

## 7.18.2 - 2020-01-25

- add support for Laravel 7

## 7.18.1 - 2019-11-25

- revert of pull request #1604 because zip files could not be opened (#1660)

## 7.18.0 - 2020-01-05

- add `withResponsiveImages()` to custom collection (#1681)

## 7.17.1 - 2019-12-15

- fix custom disk url giving invalid urls (#1653)

## 7.17.0 - 2019-12-15

- added diskName on copy and move methods in media model (#1666)

## 7.16.2 - 2019-12-15

- correctly use the media item's disk when removing responsive images (#1668)

## 7.16.1 - 2019-12-11

- escape responsive URL - Fix issue #1659 (#1661)

## 7.16.0 - 2019-12-02

- add ability to upload files from a non-local disk

## 7.15.0 - 2019-11-25

- bumped dependency of zipstream-php
- fix so when creating a zip files are read only once (#1604)

## 7.14.2 - 2019-10-16

- fix so files without extension could be added

## 7.14.1 - 2019-09-26

- generate the name of the converted file in one place (#1577)

## 7.14.0 - 2019-09-25

- add a config option to version urls (#1569)

## 7.13.0 - 2019-09-25

- add a way to define accepted mime types (#1570)

## 7.12.4 - 2019-09-25

- tidy up `getFallbackMediaUrl` and `getFallbackMediaPath`

## 7.12.3 - 2019-09-25

- fix media stream not working (#1571)

## 7.12.2 - 2019-09-24

- fix upload for very large files

## 7.12.1 - 2019-09-12

- remove imagick requirement

## 7.12.0 - 2019-09-04

- add support for Laravel 6

## 7.10.1 - 2019-08-28

- do not export docs

## 7.10.0 - 2019-08-21

- add `onlyKeepLatest` on `MediaCollection`

## 7.9.0 - 2019-08-07

- `FileAdder` now is macroable

## 7.8.2 - 2019-07-31

- make sure `CollectionHasBeenCleared` will be called when using `clearMediaCollectionExcept`

## 7.8.1 - 2019-07-31

- fix for custom manipulations not getting appllied to all relevant conversions with the same name

## 7.8.0 - 2019-07-31

- make media collection macroable

## 7.7.0 - 2019-07-27

- add `useFallbackUrl` and `useFallbackPath` to media collections

## 7.6.9 - 2019-07-22

- avoid using deprecated str and arr functions

## 7.6.8 - 2019-07-22

- fix for S3 Responsive Image URL Generator not using root

## 7.6.7 - 2019-07-22

- allow stable version of zipstream

## 7.6.6 - 2019-07-22

- fix absolute references to media.id

## 7.6.5 - 2019-07-16

- Support `jpeg` in `\Spatie\MediaLibrary\Conversion\Conversion::getResultExtension`

## 7.6.4 - 2019-07-15

- Add imagick as required extension, because of nested dependencies (#1480)

## 7.6.3 - 2019-07-12

- `--only-missing` for queued conversions (#1465)

## 7.6.2 - 2019-07-11

- Allow Uploading multiple files under the same name using array name (#1471)

## 7.6.0 - 2019-02-27

- drop support for PHP 7.1

## 7.5.6 - 2019-02-19

- add support for Laravel 5.8

## 7.5.5 - 2019-01-05

- avoid exception when getting a video frame that does not exist

## 7.5.4 - 2019-01-04

- only set `custom_headers` property if explicitly set

## 7.5.3 - 2019-01-03

- use absolute urls for responsive image sources
- fix sortable

## 7.5.2 - 2018-10-19

- fix for issue #1277

## 7.5.1 - 2018-09-17

- fix support for Lumen

## 7.5.0 - 2018-09-10

- add rate limiting to clean command

## 7.4.3 - 2018-09-10

- fix for determining extension for non-image filetypes

## 7.4.2 - 2018-09-05

- fix a bug in clean command when no responsive images were generated

## 7.4.1 - 2018-08-24

- add support for Laravel 5.7

## 7.4.0 - 2018-08-13

- allow the job classes to be overridden in the config file

## 7.3.12 - 2018-07-30

- make sure previews responsive images db entries get cleaned up before regenerating

## 7.3.11 - 2018-07-27

- add `$copiedOriginalFile` to the `ConversionWillStart` event

## 7.3.10 - 2018-06-16

- fix for multiple files with the same filename in one ZIP archive
- fix `markAsConversionGenerated`: disable model events when saving extra properties in Media::updated event

## 7.3.9 - 2018-06-16

**do not use - broken**

- fix `markAsConversionGenerated`

## 7.3.8 - 2018-05-15

- fix `ids` option of `RegenerateCommand`

## 7.3.7 - 2018-05-15

- bugfix around responsive images

## 7.3.6 - 2018-05-15

- add support from `webp`

## 7.3.5 - 2018-05-08

- fix bug where `addMediaFromUrl` would not work if the file contained a space

## 7.3.4 - 2018-05-07

- proper check and tests on forced deletion with soft delete models.

## 7.3.3 - 2018-05-04

- add dev dependency on pdo SQLite to prevent confusing errors.

## 7.3.2 - 2018-05-04

- fix #1076

## 7.3.1 - 2018-05-02

- fix custom properties not saved on copy (#1073)

## 7.3.0 - 2018-04-30

- Add `hasGeneratedConversion`

## 7.1.8 - 2018-04-06

- avoid removing the file when the model uses `SoftDeletes`

## 7.1.7 - 2018-04-24

- improve checking applied traits on the Media model

## 7.1.6 - 2018-04-16

- fix `ffprobe` path

## 7.1.5 - 2018-04-13

- always use the correct image driver.

## 7.1.4 - 2018-04-13

- ease `maennchen/zipstream-php` requirements

## 7.1.3 - 2018-03-30

- Fix for renaming files when not all conversions are present
- Fix bugs when working with remote filesystems

## 7.1.2 - 2018-03-22

- fix a typo in `medialibrary.disk_name`.

## 7.1.0 - 2018-03-22

- `Filesystem` interface removed.
- rename `Filesytem::renameFile(Media $media, string $oldFileName)` to `Filesystem::syncFileNames(Media $media)`
- The `default_filesystem` config key has been changed to `disk_name`.

## 7.0.6 - 2018-03-22

- fix publishing views

## 7.0.5 - 2018-03-22

- fix for adding remote files with no name

## 7.0.4 - 2018-03-21

- fix responsive images rendering of conversions

## 7.0.3 - 2018-03-21

- add null fallback when placeholder SVG isn't rendered yet (#967)
- add ResponsiveImagesGenerated event

## 7.0.2 - 2018-03-21

- support custom headers for conversions (#868)

## 7.0.0 - 2018-03-17

- added support for responsive images
- added `MediaCollections`
- added single file collections
- added `ZipStreamResponse`

- added `move` and `copy` methods on `Media`

- file names will be lowercased when adding them to the media library
- the names of converted images will now start with the name of the original file

- dropped support for soft deletes
- removed distinction between `HasMedia` and `HasMediaConversions`
- dropped support for PHP 7.0

- `ffmpeg_binaries` renamed to `ffmpeg_path`, `ffprobe_binaries` renamed to `ffprobe_path`

## 6.9.0 - 2018-03-04

- add wildcard manipulations

## 6.8.0 - 2018-03-03

- add `withManipulations` to `FileAdder`

## 6.7.0 - 2018-03-02

- add support for `root` config key for s3 disks.

## 6.6.9 - 2018-02-08

- add support for L5.6

## 6.6.8 - 2018-02-05

- change the directory deletion order

## 6.6.7 - 2018-01-07

- use better default for s3 domain

## 6.6.6 - 2017-12-30

- fix download error


## 6.6.5 - 2017-12-30

- make returning media in controllers always download the associated file

## 6.6.4 - 2017-12-24

- update `spatie/image` dep

## 6.6.3 - 2017-11-28

- fix clearing entire media collection except a single media instance

## 6.6.2 - 2017-11-07

- improve config comments

## 6.6.1 - 2017-11-02

- fixed the spelling of the `getFirstTemporaryUrl` method

## 6.6.0 - 2017-11-02

- add `getFirstTemporaryUrl`

## 6.5.0 - 2017-10-24

- add `only-missing` and `only` options to the `media-library:regenerate` command

## 6.4.2 - 2017-10-20

- fix correct minimal versions for `league/flysystem` and `spatie/image` when using `--prefer-lowest` option with composer

## 6.4.1 - 2017-10-19

- fix deletion of files when using a custom path generator

## 6.4.0 - 2017-10-16

- implement `Responsable` interface
- improve sanitizing filenames

## 6.3.0 - 2017-10-16

- add `sanitizingFileName`

## 6.2.1 - 2017-10-16

- fix for working with large files

## 6.2.0 - 2017-10-10

- add `ConversionWillStart` event

## 6.1.3 - 2017-10-02

- fixed URL-encoding for S3 files

## 6.1.2 - 2017-09-25

- bugfix: `getTemporaryUrl` now uses disk name instead of disk driver

## 6.1.1 - 2017-09-19

- bugfix: remove `getTemporaryUrl` method from `UrlGenerator` interface

## 6.1.0 - 2017-09-19

- add `getTemporaryUrl` method for media stored on S3

## 6.0.0 - 2017-08-30

- add compatiblity for Laravel 5.5
- dropped support for older Laravel versions
- the signature of `registerMediaConversions` has been changed
- the default disk has changed from `media` to `public`
- `defaultFilesystem` config option has been renamed to `default_filesystem`

## 5.14.0 - 2017-08-25

- add `getPath` to `S3UrlGenerator`

## 5.13.2 - 2017-08-03

- fix error when try to close a file that was already closed by flysystem

## 5.13.1 - 2017-08-03
- fix `MediaCannotBeDeleted` exception

## 5.13.0 - 2017-07-22

- add support for soft deletes

## 5.12.1 - 2017-07-11

- fixed array fields in `addMultipleMediaFromRequest`

## 5.12.0 - 2017-05-30

- add parameter to specify allowed mime types to `addMediaFromUrl` and `addMediaFromBase64`

## 5.11.1 - 2017-05-23

- fix bugs regarding attaching media to non-existing models

## 5.11.0 - 2017-05-10

- add support to `addAllMediaFromRequest` for file names in the request that contain an array

## 5.10.0 - 2017-04-18

- show progress bar when regenerating media

## 5.9.0 - 2017-04-12

- media can now be attached to unsaved models

## 5.8.2 - 2017-04-03

- fix bug where `mediaIsPreloaded` always returned true

## 5.8.1 - 2017-03-30

- fix bug where the wrong extension would be returned by `getResultExtension` for `keepOriginalImageFormat`

## 5.8.0 - 2017-03-24

- add `clearMediaCollectionExcept` method

## 5.7.0 - 2017-03-23

- add `keepOriginalImageFormat` manipulation

## 5.6.0 - 2017-03-22

- add `toMediaCollection`

## 5.5.3 - 2017-03-16

- fix bug where streams would be used on external filesystems that do not support streaming

## 5.5.2 - 2017-03-08

- prevent migration from being published multiple times
- `LocalUrlGenerator` will now use the `url` property of `disk` when one has been set

## 5.5.1 - 2017-03-08

- fix for using `MediaRepository` with a custom media model

## 5.5.0 - 2017-03-08

- add `createMultipleFromRequest` and `createAllFromRequest` on `FileAdder`

## 5.4.0 - 2017-03-08

- add `temporary_directory_path` to config

## 5.3.3 - 2017-03-06

- fix bug around `getRemoteHeadersForFile()`

## 5.3.2 - 2017-03-01

- fix for undefined function `getPath` when using S3

## 5.3.1 - 2017-03-01

**this version is broken, do not use**

- fix for undefined function `getPath` when using S3

## 5.3.0 - 2017-02-22

- add support for `registerMediaConversionsUsingModelInstance`

## 5.2.0 - 2017-02-20

- add `addMediaFromBase64`

## 5.1.0 - 2017-02-17

- add `fullUrl` method

## 5.0.2 - 2017-02-07

- fix loading manipulations from the db

## 5.0.1 - 2017-02-06

- fix for `getFirstMediaUrl()` always returning the url for the first conversion

## 5.0.0 - 2017-02-06

- add `toMediaLibraryOnCloudDisk`
- image generators may now be specified in the config file
- use json columns for `manipulations` and `custom_properties`
- refactor all functions in `FileCannotBeAdded` to their own exception classes
- rename config file from `laravel-medialibrary` to `medialibrary`
- remove `toCollection` and `toCollectionOnDisk` and `toMediaLibraryOnDisk`
- replace dependency on `spatie/laravel-glide` by `spatie/image`
- mime types will now be stored in the database so they can be queried even if files are stored on external filesystems
- rename `Spatie\MediaLibraryFilesystemInterface` to `Spatie\MediaLibrary\Filesystem\Filesystem`
- remove `withCustomProperties`, `getNestedCustomProperty`, `setNestedCustomProperty`, `forgetNestedCustomProperty` and `hasNestedCustomProperty`
- drop support for Lumen and anything below Laravel 5.4
- clean up all classes

**KNOWN BUG: loading manipulations from the db doesn't work in certain edge cases, fix incoming soon**

## 4.13.0 - 2017-01-30
- add `FilesystemInterface`

## 4.12.1 - 2017-01-27
- avoid unnecessary regeneration of conversions when saving a model

## 4.12.0 - 2017-01-23
- add support for Laravel 5.4
- drop support for Laravel 5.1

## 4.11.3 - 2017-01-20
- put files using `r` mode instead of `r+`

## 4.11.2 - 2017-01-17
- avoid creating / deleting temp dir if no conversions should be performed

## 4.11.1 - 2017-01-14
- fix bug in `setNewOrder`

## 4.11.0 - 2017-01-10
- added `hasNestedCustomProperty`, `getNestedCustomProperty`, `setNestedCustomProperty` and `forgetNestedCustomProperty` to use dot notation with custom properties
- renamed `removeCustomProperty` to `forgetCustomProperty` (`removeCustomProperty` still exists but is marked as deprecated)

## 4.10.3 - 2017-01-09
- fix for getting preloaded media in the wrong order

## 4.10.2 - 2016-12-17
- refactored the preloading of media

## 4.10.1 - 2016-12-12
- reduce amount of calls to `s3`

## 4.10.0 - 2016-12-09
- add `addCustomHeaders` function

## 4.9.5 - 2016-10-25
- improve returned values for `getUrl` methods

## 4.9.4 - 2016-10-21
- fix for image generators when using S3

## 4.9.3 - 2016-10-13
- the image generators wil now do their supported extensions check in a case insensitive manner

## 4.9.2 - 2016-10-06
- fixed bug where an exception would be raised when using S3

## 4.9.1 - 2016-09-23
- fix bug where urls to media would not be encoded anymore

## 4.9.0 - 2016-09-23
- introduced `ImageGenerators`

## 4.8.4 - 2016-09-15
- encode urls to media

## 4.8.3 - 2016-08-25
-  fix svg and pdf file path when performing conversions

## 4.8.2 - 2016-08-24
- made compatible with L5.3

## 4.8.1 - 2016-08-19
- fixed some files that had a wrong namespace

## 4.8.0 - 2016-08-07
- added thumbnail generation for video's
- added force option to the artisan commands

## 4.7.1 - 2016-08-02
- fixed the `src` format option when dealing with jpegs

## 4.7.0 - 2016-07-18

- added `mime` attribute on the `Media` model

## 4.6.0 - 2016-07-15

- added `removeCustomProperty` function

## 4.5.0 - 2016-07-09

- added `media-library:clean` command
- the `media-library:regenerate` will continue regenerating files even if a primary media file is missing

## 4.4.1 - 2016-07-08
- Fix regeneration command (see #260). It'll now properly regenerate files for all passed media id's

## 4.4.0 - 2016-07-06
- Add support for converting svg's

## 4.3.0 - 2016-06-23
- Add Lumen compatibility

## 4.2.1 - 2016-06-03
- Delete the conversion directory even when it is not underneath the media directory

## 4.2 - 2016-06-03
- Added the `src` option for the `fm` conversion parameter

## 4.1 - 2016-06-02
- Added `shouldDeletePreservingMedia`

## 4.0.1 - 2016-04-25
- Fixed queued jobs in Laravel 5.1

## 4.0.0 - 2016-04-13
- add support for Glide 1.0
- added `addMediaFromRequest` method
- small refactors

## 3.17.4 - 2016-04-12
- Only detect mimetype from file on local disks

## 3.17.3 - 2016-04-04
- Fixed an issue that occured when deleting models with media in some php versions

## 3.17.2 - 2016-03-25
- Fixed mistakes in the version constraints on the illuminate components

## 3.17.1 - 2016-03-24
- Improved the file type detection for files without an extension

## 3.17.0 - 2016-03-23
- Added support for `morphMap`

## 3.16.1 - 2016-03-20
- Improved the compatiblity with packages that hook into the `delete` method of an Eloquent model

## 3.16.0
- The `regenerate`-command now accepts an `ids`-option

## 3.15.0
- Added `media-library:clear` command

## 3.14.1
- Make migrations compatible with mysql's strict mode

## 3.14.0
- Added a `deletePreservingMedia`-function that will delete the model but not remove the associated files

## 3.13.4
- Use `config_path` helper in ServiceProvider to allow easier integration in Lumen

## 3.13.3
- Recognize gifs as images

## 3.12.2
- Removed support for laravel-glide v3
- Added missing `InvalidNewOrder`-exception

## 3.12.1
*Important node: there is a bug in this version that prevents the creation
of derived files*
- Add support for laravel-glide v3

## 3.12.0
- Add configurable headers when uploading media to a remote disk

## 3.11.3
- use database_path when publishing migrations

## 3.11.2
- Fixed the processing a file name with special characters

## 3.11.1
- Remove adding .gitignore files

## 3.11.0
- Accept Symfony\Component\HttpFoundation\File\File-object when adding files

## 3.10.2
- Fixed mime-type errors when using the local filesystem

## 3.10.1
- Fixed the event names to make them more readable `CollectionHasBeenCleared`, `ConversionHasBeenCompleted`, `MediaHasBeenAdded`

## 3.10.0
- Added `CollectionClearedEvent`, `ConversionCompleteEvent`, `MediaAddedEvent`

## 3.9.2
- Fixed an issue where a model would not regenerate manipulations after changing manipulations on media

## 3.9.1
- Fix bug when using a custom UrlGenerator class

## 3.9.0
- Added PathGenerator

**This version contains a bug when using a custom UrlGenerator, please upgrade to 3.9.1**

## 3.8.0
- Added ability to add media from a url

$media = $this->testModel->addMediaFromUrl($url)
## 3.7.3
- `clearMediaCollection` is now chainable

## 3.7.2
- Add mimetype when putting a file on a disk.

## 3.7.1
- Fix generation of local url's on non-unix hosts

## 3.7.0
- Added `setCustomProperty`-method on Media

## 3.6.0
- Added `withProperties` and `withAttributes` methods

## 3.5.1
- Bugfix: `HasMediaTrait::updateMedia` now also updates custom properties. It also updates the order column starting at 1 instead of 0 (behaves the same as the sortable trait)

## 3.5.0
- Added the ability to provide a default value fallback to the `getCustomProperty` method

## 3.4.0
- Added support for using a custom model

## 3.3.1
- Fixed a bug where conversions would always be performed on the default queue

## 3.3.0
- Added `hasCustomProperty`- and `getCustomProperty`-convenience-methods

## 3.2.5
- Allow 0 for `x` and `y` parameters in `setRectangle`

## 3.2.4
- Removed dependency on spatie/eloquent-sortable

## 3.2.3
- Add index to morphable fields in migration which could improve performance.
- Remove unnecessary query when adding a file

## 3.2.2
- Fixes tests

## 3.2.1
- Add index to morphable fields in migration which could improve performance.
NOTE: if you started out using this version, the tests will be broken. You should make sure
model_id and model_type are nullable in your database.

## 3.2.0
- Added functions to get a path to a file in the media library

## 3.1.5
- Avoid creating empty conversions-directories

## 3.1.4
- Fixed a bug where chaining the conversion convenience methods would not give the right result

## 3.1.3
- Fixed a bug where getByModelType would return null

## 3.1.2
- Images and pdf with capitalized extensions will now be recognized

## 3.1.1
- Fixed: a rare issue where binding the command would fail

## 3.1.0
- Added: methods to rename the media object and file name before adding a file to the collection

## 3.0.1
- Fixed: `updateMedia` now returns updated media

## 3.0.0
- Replaced `addMedia` by a fluent interface
- Added the ability to store custom properties on a media object
- Added support for multi-filesystem libraries
- `getMedia` will now return all media regardless of collection
- `hasMedia` will count all media regardless of collection
- Uploads can now be processed directly when importing a file
- Renamed various classes to better reflect their functionality

## 2.3.0
- Added: hasMedia convenience method

## 2.2.3
- Fixed: when renaming file_name on a media object the orginal file gets renamed as well

## 2.2.2
- Fixed: use FQCN for facades instead of using the aliases

## 2.2.1
- Fixed an issue where too much queries were executed

## 2.2.0
- Added `hasMediaWithoutConversions`-interface

## 2.1.5
- Fixes a bug where a valid UrlGenerator would not be recognized

## 2.1.4
- Fixes a bug where an exception would be thrown when adding a pdf on systems without Imagick installed

## 2.1.3
- Fixes some bugs where files would not be removed when deleting a media-object

## 2.1.2
- Require correct version of spatie/string

## 2.1.1
- Bugfix: correct typehint in HasMediaTrait

## 2.1.0
- Added some convenience methods for some frequent used manipulations

## 2.0.1
- fix bug in regenerate command

## 2.0.0
This version is a complete rewrite. Though there are lots of breaking changes most features of v1 are retained. Notable new functions:
- filesystem abstraction:  associated files can be stored on any filesystem Laravel 5's filesystem allows. So you could for instance store everything on S3.
- thumbnails can now be generated for pdf files
- registering conversions has been made more intuïtive
- it's now very easy to add custom logic to generate urls
- images can be manipulated per media object

## 1.6.2
- Bugfix: prevent migration from being published multiple times

## 1.6.1
- Small bugfixes

## 1.6.0
- Added: `Spatie\MediaLibrary\Models\Media::getHumanReadableFileSize()`

## 1.5.6
- Bugfix: make compatible with Laravel 5.1

## 1.5.5
- Bugfix: Renamed the boot method of MediaLibraryModeltrait so it plays nice with the boot method of
other traits and the base model.

## 1.5.4
- Feature: The `profile` parameter in `Media::getUrl()` and `MediaLibraryModelTrait::getUrl()` is now optional. On null, it retrieves the original file's url.
- Bugfix: `Media::getOriginalUrl()` now returns the correct url.

## 1.5.3
- Bugfix: Removed unnecessary static methods from `MediaLibraryModelInterface`

## 1.5.0
- Added a method to remove all media in a collection.

## 1.1.4
- Fixed a bug where not all image profiles would be processed
- Added `getImageProfileProperties()`to interface

## 1.1.3
- Create the media library directory if it does not exist

## 1.1.2
- Files without extensions are now allowed

## 1.1.1
- Added check to make sure the file that must be added to the media library exists

## 1.1.0
- Added option to specify the name of the queue that should be used to create image manipulations

## 1.0.0
- initial release<|MERGE_RESOLUTION|>--- conflicted
+++ resolved
@@ -2,15 +2,13 @@
 
 All notable changes to `laravel-medialibrary` will be documented in this file
 
-<<<<<<< HEAD
-## 8.1.1 - 2020-04-20
+## 8.2.1 - 2020-04-20
 
 - do not allow local files to be used in `addMediaFromUrl`
-=======
+
 ## 8.2.0 - 2020-04-14
 
 - add page number support for Pdf image generator (#1829)
->>>>>>> 4db702f4
 
 ## 8.1.0 - 2020-04-07
 
