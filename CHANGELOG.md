--- conflicted
+++ resolved
@@ -2,7 +2,6 @@
 
 All notable changes to `laravel-medialibrary` will be documented in this file
 
-<<<<<<< HEAD
 ## 7.0.0 - 2018-XX-XX
 
 - added support for responsive images
@@ -12,7 +11,7 @@
 - added upload api + support for first party upload vue components
 - added `move` and `copy` methods on `Media`
 
-- file names will be lowercases when adding them to the medialibrary
+- file names will be lowercased when adding them to the medialibrary
 - the names of converted images will now start with the name of the original file
 
 - dropped support for soft deletes
@@ -20,11 +19,11 @@
 - dropped support for PHP 7.0
 
 - `ffmpeg_binaries` renamed to `ffmpeg_path`, `ffprobe_binaries` renamed to `ffprobe_path`
-=======
+
 ## 6.9.0 - 2018-03-04
 
 - add wildcard manipulations
->>>>>>> 28f96fe6
+
 
 ## 6.8.0 - 2018-03-03
 
