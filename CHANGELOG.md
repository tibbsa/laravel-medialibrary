--- conflicted
+++ resolved
@@ -5,7 +5,7 @@
 ## 5.0.0 - unreleased 
 
 - add `toCollectionOnCloudDisk`
-<<<<<<< HEAD
+- refactor all functions in `FileCannotBeAdded` to their own exception classes
 
 ## 4.12.1 - 2017-01-27
 - avoid unnecessary regeneration of conversions when saving a model
@@ -13,9 +13,6 @@
 ## 4.12.0 - 2017-01-23
 - add support for Laravel 5.4
 - drop support for Laravel 5.1
-=======
-- refactor all functions in `FileCannotBeAdded` to their own exception classes
->>>>>>> 7a731717
 
 ## 4.11.3 - 2017-01-20
 - put files using `r` mode instead of `r+`
