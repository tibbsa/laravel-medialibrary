#Changelog

All notable changes to `laravel-medialibrary` will be documented in this file

<<<<<<< HEAD
## 5.0.0 - unreleased 

- add `toCollectionOnCloudDisk`
- refactor all functions in `FileCannotBeAdded` to their own exception classes
- renamed config file from `laravel-medialibrary` to `medialibrary`
=======
## 4.13.0 - 2017-01-30

- add `FilesystemInterface`
>>>>>>> 204e09fb

## 4.12.1 - 2017-01-27
- avoid unnecessary regeneration of conversions when saving a model

## 4.12.0 - 2017-01-23
- add support for Laravel 5.4
- drop support for Laravel 5.1

## 4.11.3 - 2017-01-20
- put files using `r` mode instead of `r+`

## 4.11.2 - 2017-01-17
- avoid creating / deleting temp dir if no conversions should be performed

## 4.11.1 - 2017-01-14
- fix bug in `setNewOrder`

## 4.11.0 - 2017-01-10
- added `hasNestedCustomProperty`, `getNestedCustomProperty`, `setNestedCustomProperty` and `forgetNestedCustomProperty` to use dot notation with custom properties
- renamed `removeCustomProperty` to `forgetCustomProperty` (`removeCustomProperty` still exists but is marked as deprecated)

## 4.10.3 - 2017-01-09
- fix for getting preloaded media in the wrong order

## 4.10.2 - 2016-12-17
- refactored the preloading of media

## 4.10.1 - 2016-12-12
- reduce amount of calls to `s3`

## 4.10.0 - 2016-12-09
- add `addCustomHeaders` function

## 4.9.5 - 2016-10-25
- improve returned values for `getUrl` methods

## 4.9.4 - 2016-10-21
- fix for image generators when using S3

## 4.9.3 - 2016-10-13
- the image generators wil now do their supported extensions check in a case insensitive manner

## 4.9.2 - 2016-10-06
- fixed bug where an exception would be raised when using S3

## 4.9.1 - 2016-09-23
- fix bug where urls to media would not be encoded anymore

## 4.9.0 - 2016-09-23
- introduced `ImageGenerators`

## 4.8.4 - 2016-09-15
- encode urls to media

## 4.8.3 - 2016-08-25
-  fix svg and pdf file path when performing conversions

## 4.8.2 - 2016-08-24
- made compatible with L5.3

## 4.8.1 - 2016-08-19
- fixed some files that had a wrong namespace

## 4.8.0 - 2016-08-07
- added thumbnail generation for video's
- added force option to the artisan commands

## 4.7.1 - 2016-08-02
- fixed the `src` format option when dealing with jpegs

## 4.7.0 - 2016-07-18

- added `mime` attribute on the `Media` model

## 4.6.0 - 2016-07-15

- added `removeCustomProperty` function

## 4.5.0 - 2016-07-09

- added `medialibrary:clean` command
- the `medialibrary:regenerate` will continue regenerating files even if a primary media file is missing

## 4.4.1 - 2016-07-08
- Fix regeneration command (see #260). It'll now properly regenerate files for all passed media id's

## 4.4.0 - 2016-07-06
- Add support for converting svg's

## 4.3.0 - 2016-06-23
- Add Lumen compatibility

## 4.2.1 - 2016-06-03
- Delete the conversion directory even when it is not underneath the media directory

## 4.2 - 2016-06-03
- Added the `src` option for the `fm` conversion parameter

## 4.1 - 2016-06-02
- Added `shouldDeletePreservingMedia`

## 4.0.1 - 2016-04-25
- Fixed queued jobs in Laravel 5.1

## 4.0.0 - 2016-04-13
- add support for Glide 1.0
- added `addMediaFromRequest` method
- small refactors

##3.17.4 - 2016-04-12
- Only detect mimetype from file on local disks

##3.17.3 - 2016-04-04
- Fixed an issue that occured when deleting models with media in some php versions

##3.17.2 - 2016-03-25
- Fixed mistakes in the version contraints on the illuminate components

##3.17.1 - 2016-03-24
- Improved the file type detection for files without an extension

##3.17.0 - 2016-03-23
- Added support for `morphMap`

##3.16.1 - 2016-03-20
- Improved the compatiblity with packages that hook into the `delete` method of an Eloquent model

##3.16.0
- The `regenerate`-command now accepts an `ids`-option

##3.15.0
- Added `medialibrary:clear` command

##3.14.1
- Make migrations compatible with mysql's strict mode

##3.14.0
- Added a `deletePreservingMedia`-function that will delete the model but not remove the associated files

##3.13.4
- Use `config_path` helper in ServiceProvider to allow easier integration in Lumen

##3.13.3
- Recognize gifs as images

##3.12.2
- Removed support for laravel-glide v3
- Added missing `InvalidNewOrder`-exception

##3.12.1
*Important node: there is a bug in this version that prevents the creation
of derived files*
- Add support for laravel-glide v3

##3.12.0
- Add configurable headers when uploading media to a remote disk

##3.11.3
- use database_path when publishing migrations

##3.11.2
- Fixed the processing a file name with special characters

##3.11.1
- Remove adding .gitignore files

##3.11.0
- Accept Symfony\Component\HttpFoundation\File\File-object when adding files

##3.10.2
- Fixed mime-type errors when using the local filesystem

##3.10.1
- Fixed the event names to make them more readable `CollectionHasBeenCleared`, `ConversionHasBeenCompleted`, `MediaHasBeenAdded`

##3.10.0
- Added `CollectionClearedEvent`, `ConversionCompleteEvent`, `MediaAddedEvent`

##3.9.2
- Fixed an issue where a model would not regenerate manipulations after changing manipulations on media

##3.9.1
- Fix bug when using a custom UrlGenerator class

##3.9.0
- Added PathGenerator

**This version contains a bug when using a custom UrglGenerator, please upgrade to 3.9.1**

##3.8.0
- Added ability to add media from a url

$media = $this->testModel->addMediaFromUrl($url)
##3.7.3
- `clearMediaCollection` is now chainable

##3.7.2
- Add mimetype when putting a file on a disk.

##3.7.1
- Fix generation of local url's on non-unix hosts

##3.7.0
- Added `setCustomProperty`-method on Media

##3.6.0
- Added `withProperties` and `withAttributes` methods

##3.5.1
- Bugfix: `HasMediaTrait::updateMedia` now also updates custom properties. It also updates the order column starting at 1 instead of 0 (behaves the same as the sortable trait)

##3.5.0
- Added the ability to provide a default value fallback to the `getCustomProperty` method

##3.4.0
- Added support for using a custom model

##3.3.1
- Fixed a bug where conversions would always be performed on the default queue

##3.3.0
- Added `hasCustomProperty`- and `getCustomProperty`-convenience-methods

##3.2.5
- Allow 0 for `x` and `y` parameters in `setRectangle`

##3.2.4
- Removed dependency on spatie/eloquent-sortable

##3.2.3
- Add index to morphable fields in migration which could improve performance.
- Remove unnecessary query when adding a file

##3.2.2
- Fixes tests

##3.2.1
- Add index to morphable fields in migration which could improve performance.
NOTE: if you started out using this version, the tests will be broken. You should make sure 
model_id and model_type are nullable in your database.

##3.2.0
- Added functions to get a path to a file in the media library

##3.1.5
- Avoid creating empty conversions-directories

##3.1.4
- Fixed a bug where chaining the conversion convenience methods would not give the right result

##3.1.3
- Fixed a bug where getByModelType would return null

##3.1.2
- Images and pdf with capitalized extensions will now be recognized

##3.1.1
- Fixed: a rare issue where binding the command would fail

##3.1.0
- Added: methods to rename the media object and file name before adding a file to the collection

##3.0.1
- Fixed: `updateMedia` now returns updated media

##3.0.0
- Replaced `addMedia` by a fluent interface
- Added the ability to store custom properties on a media object
- Added support for multi-filesystem libraries
- `getMedia` will now return all media regardless of collection
- `hasMedia` will count all media regardless of collection
- Uploads can now be processed directly when importing a file
- Renamed various classes to better reflect their functionality

##2.3.0
- Added: hasMedia convenience method

##2.2.3
- Fixed: when renaming file_name on a media object the orginal file gets renamed as well

##2.2.2
- Fixed: use FQCN for facades instead of using the aliases

##2.2.1
- Fixed an issue where too much queries were executed

##2.2.0
- Added `hasMediaWithoutConversions`-interface

##2.1.5
- Fixes a bug where a valid UrlGenerator would not be recognized

##2.1.4
- Fixes a bug where an exception would be thrown when adding a pdf on systems without Imagick installed

##2.1.3
- Fixes some bugs where files would not be removed when deleting a media-object

##2.1.2
- Require correct version of spatie/string

##2.1.1
- Bugfix: correct typehint in HasMediaTrait

##2.1.0
- Added some convenience methods for some frequent used manipulations

##2.0.1
- fix bug in regenerate command

##2.0.0
This version is a complete rewrite. Though there are lots of breaking changes most features of v1 are retained. Notable new functions:
- filesystem abstraction:  associated files can be stored on any filesystem Laravel 5's filesystem allows. So you could for instance store everything on S3.
- thumbnails can now be generated for pdf files
- registering conversions has been made more intuïtive
- it's now very easy to add custom logic to generate urls
- images can be manipulated per media object

##1.6.2
- Bugfix: prevent migration from being published multiple times

##1.6.1
- Small bugfixes

##1.6.0
- Added: `Spatie\MediaLibrary\Models\Media::getHumanReadableFileSize()`

##1.5.6
- Bugfix: make compatible with Laravel 5.1

##1.5.5
- Bugfix: Renamed the boot method of MedialibraryModeltrait so it plays nice with the boot method of 
other traits and the base model.

##1.5.4
- Feature: The `profile` parameter in `Media::getUrl()` and `MediaLibraryModelTrait::getUrl()` is now optional. On null, it retrieves the original file's url.
- Bugfix: `Media::getOriginalUrl()` now returns the correct url.

##1.5.3
- Bugfix: Removed unnecessary static methods from `MediaLibraryModelInterface`

##1.5.0
- Added a method to remove all media in a collection.

##1.1.4
- Fixed a bug where not all image profiles would be processed
- Added `getImageProfileProperties()`to interface

##1.1.3
- Create the medialibrary directory if it does not exist

##1.1.2
- Files without extensions are now allowed

##1.1.1
- Added check to make sure the file that must be added to the medialibrary exists

##1.1.0
- Added option to specify the name of the queue that should be used to create image manipulations

##1.0.0
- initial release<|MERGE_RESOLUTION|>--- conflicted
+++ resolved
@@ -2,17 +2,14 @@
 
 All notable changes to `laravel-medialibrary` will be documented in this file
 
-<<<<<<< HEAD
 ## 5.0.0 - unreleased 
 
 - add `toCollectionOnCloudDisk`
 - refactor all functions in `FileCannotBeAdded` to their own exception classes
 - renamed config file from `laravel-medialibrary` to `medialibrary`
-=======
+
 ## 4.13.0 - 2017-01-30
-
 - add `FilesystemInterface`
->>>>>>> 204e09fb
 
 ## 4.12.1 - 2017-01-27
 - avoid unnecessary regeneration of conversions when saving a model
