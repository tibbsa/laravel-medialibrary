--- conflicted
+++ resolved
@@ -23,18 +23,13 @@
         ], 'config');
 
         if (! class_exists('CreateMediaTable')) {
-<<<<<<< HEAD
+
             // Publish the migration
             $timestamp = date('Y_m_d_His', time());
 
             $this->publishes([
                 __DIR__ . '/ToPublish/migrations/create_media_table.php' => base_path('database/migrations/' . $timestamp . '_create_media_table.php'),
-=======
-            $timestamp = date('Y_m_d_His', time());
 
-            $this->publishes([
-                __DIR__.'/../resources/migrations/create_media_table.php' => base_path('database/migrations/'.$timestamp.'_create_media_table.php'),
->>>>>>> 47e7d089
             ], 'migrations');
         }
     }
