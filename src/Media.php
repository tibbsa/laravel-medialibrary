<?php

namespace Spatie\MediaLibrary;

use Illuminate\Database\Eloquent\Model;
use Spatie\MediaLibrary\Conversion\ConversionCollectionFactory;
use Spatie\MediaLibrary\Helpers\File;
use Spatie\MediaLibrary\UrlGenerator\UrlGeneratorFactory;

class Media extends Model
{
    use SortableTrait;

    const TYPE_OTHER = 'other';
    const TYPE_IMAGE = 'image';
    const TYPE_PDF = 'pdf';

    public $imageProfileUrls = [];

    public $previousManipulations = [];

    /**
     * The attributes that should be casted to native types.
     *
     * @var array
     */
    protected $casts = [
        'manipulations' => 'array',
        'custom_properties' => 'array',
    ];

    /**
     * Create the polymorphic relation.
     *
     * @return \Illuminate\Database\Eloquent\Relations\MorphTo
     */
    public function model()
    {
        return $this->morphTo();
    }

    /**
     * Get the original Url to a media-file.
     *
     * @param string $conversionName
     *
     * @return string
     *
     * @throws \Spatie\MediaLibrary\Exceptions\UnknownConversion
     */
    public function getUrl($conversionName = '')
    {
        $urlGenerator = UrlGeneratorFactory::createForMedia($this);

        if ($conversionName != '') {
            $urlGenerator->setConversion(ConversionCollectionFactory::createForMedia($this)->getByName($conversionName));
        }

        return $urlGenerator->getUrl();
    }

    /**
     * Get the original path to a media-file.
     *
     * @param string $conversionName
     *
     * @return string
     *
     * @throws \Spatie\MediaLibrary\Exceptions\UnknownConversion
     */
    public function getPath($conversionName = '')
    {
        $urlGenerator = UrlGeneratorFactory::createForMedia($this);

        if ($conversionName != '') {
            $urlGenerator->setConversion(ConversionCollectionFactory::createForMedia($this)->getByName($conversionName));
        }

        return $urlGenerator->getPath();
    }

    /**
     * Determine the type of a file.
     *
     * @return string
     */
    public function getTypeAttribute()
    {
        $extension = strtolower($this->extension);

        if (in_array($extension, ['png', 'jpg', 'jpeg'])) {
            return static::TYPE_IMAGE;
        }

        if ($extension == 'pdf') {
            return static::TYPE_PDF;
        }

        return static::TYPE_OTHER;
    }

    /**
     * @return string
     */
    public function getExtensionAttribute()
    {
        return pathinfo($this->file_name, PATHINFO_EXTENSION);
    }

    /**
<<<<<<< HEAD
     /**
=======
>>>>>>> 6509232e
     * @return string
     */
    public function getHumanReadableSizeAttribute()
    {
        return File::getHumanReadableSize($this->size);
    }

    /**
     * @return string
     */
    public function getDiskDriverName()
    {
        return config('filesystems.disks.'.$this->disk.'.driver');
    }

    /**
     * Determine if the media item has a custom property with the given name.
     *
     * @return bool
     */
    public function hasCustomProperty($propertyName)
    {
        return array_key_exists($propertyName, $this->custom_properties);
    }

    /**
     * Get if the value of custom property with the given name.
     *
     * @param $propertyName
     *
     * @return mixed
     */
    public function getCustomProperty($propertyName)
    {
        if (!$this->hasCustomProperty($propertyName)) {
            return;
        }

        return $this->custom_properties[$propertyName];
    }
}<|MERGE_RESOLUTION|>--- conflicted
+++ resolved
@@ -108,10 +108,6 @@
     }
 
     /**
-<<<<<<< HEAD
-     /**
-=======
->>>>>>> 6509232e
      * @return string
      */
     public function getHumanReadableSizeAttribute()
