<?php

namespace Spatie\MediaLibrary\FileAdder;

use Spatie\MediaLibrary\Exceptions\FileCannotBeAdded\FileUnacceptableForCollection;
use Spatie\MediaLibrary\File as PendingFile;
use Spatie\MediaLibrary\Models\Media;
use Spatie\MediaLibrary\Helpers\File;
use Illuminate\Database\Eloquent\Model;
use Spatie\MediaLibrary\Filesystem\Filesystem;
use Spatie\MediaLibrary\Exceptions\FileCannotBeAdded;
use Spatie\MediaLibrary\HasMedia\HasMedia;
use Spatie\MediaLibrary\MediaCollection\MediaCollection;
use Symfony\Component\HttpFoundation\File\UploadedFile;
use Symfony\Component\HttpFoundation\File\File as SymfonyFile;
use Spatie\MediaLibrary\Exceptions\FileCannotBeAdded\UnknownType;
use Spatie\MediaLibrary\Exceptions\FileCannotBeAdded\FileIsTooBig;
use Spatie\MediaLibrary\Exceptions\FileCannotBeAdded\DiskDoesNotExist;
use Spatie\MediaLibrary\Exceptions\FileCannotBeAdded\FileDoesNotExist;
use Spatie\MediaLibrary\Jobs\GenerateResponsiveImages;
use Spatie\MediaLibrary\ImageGenerators\FileTypes\Image as ImageGenerator;

class FileAdder
{
    /** @var \Illuminate\Database\Eloquent\Model subject */
    protected $subject;

    /** @var \Spatie\MediaLibrary\Filesystem\Filesystem */
    protected $filesystem;

    /** @var bool */
    protected $preserveOriginal = false;

    /** @var string|\Symfony\Component\HttpFoundation\File\UploadedFile */
    protected $file;

    /** @var array */
    protected $properties = [];

    /** @var array */
    protected $customProperties = [];

    /** @var string */
    protected $pathToFile;

    /** @var string */
    protected $fileName;

    /** @var string */
    protected $mediaName;

    /** @var string */
    protected $diskName = '';

    /** @var null|callable */
    protected $fileNameSanitizer;

    /** @var bool */
    protected $generateResponsiveImages = false;

    /** @var callable */
    protected $afterFileHasBeenAdded;

    /**
     * @param Filesystem $fileSystem
     */
    public function __construct(Filesystem $fileSystem)
    {
        $this->filesystem = $fileSystem;

        $this->fileNameSanitizer = function ($fileName) {
            return $this->defaultSanitizer($fileName);
        };

        $this->afterFileHasBeenAdded = function () {
        };
    }

    /**
     * @param \Illuminate\Database\Eloquent\Model $subject
     *
     * @return FileAdder
     */
    public function setSubject(Model $subject)
    {
        $this->subject = $subject;

        return $this;
    }

    /*
     * Set the file that needs to be imported.
     *
     * @param string|\Symfony\Component\HttpFoundation\File\UploadedFile $file
     *
     * @return $this
     */
    public function setFile($file)
    {
        $this->file = $file;

        if (is_string($file)) {
            $this->pathToFile = $file;
            $this->setFileName(pathinfo($file, PATHINFO_BASENAME));
            $this->mediaName = pathinfo($file, PATHINFO_FILENAME);

            return $this;
        }

        if ($file instanceof UploadedFile) {
            $this->pathToFile = $file->getPath() . '/' . $file->getFilename();
            $this->setFileName($file->getClientOriginalName());
            $this->mediaName = pathinfo($file->getClientOriginalName(), PATHINFO_FILENAME);

            return $this;
        }

        if ($file instanceof SymfonyFile) {
            $this->pathToFile = $file->getPath() . '/' . $file->getFilename();
            $this->setFileName(pathinfo($file->getFilename(), PATHINFO_BASENAME));
            $this->mediaName = pathinfo($file->getFilename(), PATHINFO_FILENAME);

            return $this;
        }

        throw UnknownType::create();
    }

    /**
     * When adding the file to the media library, the original file
     * will be preserved.
     *
     * @return $this
     */
    public function preservingOriginal()
    {
        $this->preserveOriginal = true;

        return $this;
    }

    /**
     * Set the name of the media object.
     *
     * @param string $name
     *
     * @return $this
     */
    public function usingName(string $name)
    {
        return $this->setName($name);
    }

    /**
     * Set the name of the media object.
     *
     * @param string $name
     *
     * @return $this
     */
    public function setName(string $name)
    {
        $this->mediaName = $name;

        return $this;
    }

    /**
     * Set the name of the file that is stored on disk.
     *
     * @param string $fileName
     *
     * @return $this
     */
    public function usingFileName(string $fileName)
    {
        return $this->setFileName($fileName);
    }

    /**
     * Set the name of the file that is stored on disk.
     *
     * @param string $fileName
     *
     * @return $this
     */
    public function setFileName(string $fileName)
    {
        $this->fileName = $fileName;

        return $this;
    }

    /**
     * Set the metadata.
     *
     * @param array $customProperties
     *
     * @return $this
     */
    public function withCustomProperties(array $customProperties)
    {
        $this->customProperties = $customProperties;

        return $this;
    }

    /**
     * Set properties on the model.
     *
     * @param array $properties
     *
     * @return $this
     */
    public function withProperties(array $properties)
    {
        $this->properties = $properties;

        return $this;
    }

    /**
     * Set attributes on the model.
     *
     * @param array $properties
     *
     * @return $this
     */
    public function withAttributes(array $properties)
    {
        return $this->withProperties($properties);
    }


    /**
     * Generate responsive images.
     *
     * @return $this
     */
    public function withResponsiveImages()
    {
        $this->generateResponsiveImages = true;

        return $this;
    }

    /**
     * Add the given additional headers when copying the file to a remote filesystem.
     *
     * @param array $customRemoteHeaders
     *
     * @return $this
     */
    public function addCustomHeaders(array $customRemoteHeaders)
    {
        $this->filesystem->addCustomRemoteHeaders($customRemoteHeaders);

        return $this;
    }

    /**
     * Perform the given callable after the file has been added.
     */
    public function afterFileHasBeenAdded(callable $callable)
    {
        $this->afterFileHasBeenAdded = $callable;

        return $this;
    }

    /**
     * @param string $collectionName
     *
     * @return \Spatie\MediaLibrary\Media
     *
     * @throws FileCannotBeAdded
     * @throws \Spatie\MediaLibrary\Exceptions\FileCannotBeAdded
     */
    public function toMediaCollectionOnCloudDisk(string $collectionName = 'default')
    {
        return $this->toMediaCollection($collectionName, config('filesystems.cloud'));
    }

    /**
     * @param string $collectionName
     * @param string $diskName
     *
     * @return \Spatie\MediaLibrary\Media
     *
     * @throws FileCannotBeAdded
     * @throws \Spatie\MediaLibrary\Exceptions\FileCannotBeAdded
     */
    public function toMediaCollection(string $collectionName = 'default', string $diskName = ''): Media
    {
        if (!is_file($this->pathToFile)) {
            throw FileDoesNotExist::create($this->pathToFile);
        }

        if (filesize($this->pathToFile) > config('medialibrary.max_file_size')) {
            throw FileIsTooBig::create($this->pathToFile);
        }

        $mediaClass = config('medialibrary.media_model');
        $media = new $mediaClass();

        $media->name = $this->mediaName;

        $this->fileName = ($this->fileNameSanitizer)($this->fileName);

        $media->file_name = $this->fileName;

        $media->disk = $this->determineDiskName($diskName, $collectionName);

        if (is_null(config("filesystems.disks.{$media->disk}"))) {
            throw DiskDoesNotExist::create($media->disk);
        }

        $media->collection_name = $collectionName;

        $media->mime_type = File::getMimetype($this->pathToFile);
        $media->size = filesize($this->pathToFile);
        $media->custom_properties = $this->customProperties;
        $media->manipulations = [];
        $media->responsive_images = [];

        $media->fill($this->properties);

        $this->attachMedia($media);

        return $media;
    }

    /**
     * @param string $diskName
     * @param string $collectionName
     *
     * @return string
     */
    protected function determineDiskName(string $diskName, $collectionName): string
    {
        if ($diskName !== '') {
            return $diskName;
        }

        if ($collection = $this->getMediaCollection($collectionName)) {
            $collectionDiskName = $collection->diskName;

            if ($collectionDiskName !== '') {
                return $collectionDiskName;
            }
        }

        return config('medialibrary.default_filesystem');
    }

    public function defaultSanitizer(string $fileName): string
    {
        return str_replace(['#', '/', '\\', ' '], '-', $fileName);
    }

    public function sanitizingFileName(callable $fileNameSanitizer)
    {
        $this->fileNameSanitizer = $fileNameSanitizer;

        return $this;
    }

    protected function attachMedia(Media $media)
    {
        if (!$this->subject->exists) {
            $this->subject->prepareToAttachMedia($media, $this);

            $class = get_class($this->subject);

            $class::created(function ($model) {
                $model->processUnattachedMedia(function (Media $media, FileAdder $fileAdder) use ($model) {
                    $this->processMediaItem($model, $media, $fileAdder);
                });
            });

            return;
        }

        $this->processMediaItem($this->subject, $media, $this);
    }

<<<<<<< HEAD
    protected function processMediaItem(HasMedia $model, Media $media, FileAdder $fileAdder)
=======
    /**
     * @param HasMedia $model
     * @param Media $media
     * @param FileAdder $fileAdder
     */
    protected function processMediaItem(HasMedia $model, Media $media, self $fileAdder)
>>>>>>> 0dda07ad
    {
        $this->guardAgainstDisallowedFileAdditions($media, $model);

        $model->media()->save($media);

        $this->filesystem->add($fileAdder->pathToFile, $media, $fileAdder->fileName);

        if (!$fileAdder->preserveOriginal) {
            unlink($fileAdder->pathToFile);
        }

        if ($this->generateResponsiveImages && (new ImageGenerator())->canConvert($media)) {
            $job = new GenerateResponsiveImages($media);

            if ($customQueue = config('medialibrary.queue_name')) {
                $job->onQueue($customQueue);
            }

            dispatch($job);
        }

        if (optional($this->getMediaCollection($media->collection_name))->singleFile) {
            $model->clearMediaCollectionExcept($media->collection_name, $media);
        }

        ($this->afterFileHasBeenAdded)();
    }

    protected function getMediaCollection(string $collectionName):  ?MediaCollection
    {
        $this->subject->registerMediaCollections();

        return collect($this->subject->mediaCollections)
            ->first(function (MediaCollection $collection) use ($collectionName) {
                return $collection->name === $collectionName;
            });
    }

    protected function guardAgainstDisallowedFileAdditions(Media $media)
    {
        $file = PendingFile::createFromMedia($media);

        if (! $collection = $this->getMediaCollection($media->collection_name)) {
            return;
        }

        if (! ($collection->acceptsFile)($file, $this->subject)) {
            throw FileUnacceptableForCollection::create($file, $collection, $this->subject);
        }
    }
}<|MERGE_RESOLUTION|>--- conflicted
+++ resolved
@@ -384,16 +384,8 @@
         $this->processMediaItem($this->subject, $media, $this);
     }
 
-<<<<<<< HEAD
+
     protected function processMediaItem(HasMedia $model, Media $media, FileAdder $fileAdder)
-=======
-    /**
-     * @param HasMedia $model
-     * @param Media $media
-     * @param FileAdder $fileAdder
-     */
-    protected function processMediaItem(HasMedia $model, Media $media, self $fileAdder)
->>>>>>> 0dda07ad
     {
         $this->guardAgainstDisallowedFileAdditions($media, $model);
 
