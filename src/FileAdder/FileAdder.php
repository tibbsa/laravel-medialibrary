<?php

namespace Spatie\MediaLibrary\FileAdder;

use Spatie\MediaLibrary\Exceptions\FileCannotBeAdded\FileUnacceptableForCollection;
use Spatie\MediaLibrary\File as PendingFile;
use Spatie\MediaLibrary\Models\Media;
use Spatie\MediaLibrary\Helpers\File;
use Illuminate\Database\Eloquent\Model;
use Spatie\MediaLibrary\Filesystem\Filesystem;
use Spatie\MediaLibrary\Exceptions\FileCannotBeAdded;
use Spatie\MediaLibrary\HasMedia\HasMedia;
use Spatie\MediaLibrary\MediaCollection\MediaCollection;
use Symfony\Component\HttpFoundation\File\UploadedFile;
use Symfony\Component\HttpFoundation\File\File as SymfonyFile;
use Spatie\MediaLibrary\Exceptions\FileCannotBeAdded\UnknownType;
use Spatie\MediaLibrary\Exceptions\FileCannotBeAdded\FileIsTooBig;
use Spatie\MediaLibrary\Exceptions\FileCannotBeAdded\DiskDoesNotExist;
use Spatie\MediaLibrary\Exceptions\FileCannotBeAdded\FileDoesNotExist;
use Spatie\MediaLibrary\Jobs\GenerateResponsiveImages;
use Spatie\MediaLibrary\ImageGenerators\FileTypes\Image as ImageGenerator;

class FileAdder
{
    /** @var \Illuminate\Database\Eloquent\Model subject */
    protected $subject;

    /** @var \Spatie\MediaLibrary\Filesystem\Filesystem */
    protected $filesystem;

    /** @var bool */
    protected $preserveOriginal = false;

    /** @var string|\Symfony\Component\HttpFoundation\File\UploadedFile */
    protected $file;

    /** @var array */
    protected $properties = [];

    /** @var array */
    protected $customProperties = [];

    /** @var array */
    protected $manipulations = [];

    /** @var string */
    protected $pathToFile;

    /** @var string */
    protected $fileName;

    /** @var string */
    protected $mediaName;

    /** @var string */
    protected $diskName = '';

    /** @var null|callable */
    protected $fileNameSanitizer;

    /** @var bool */
    protected $generateResponsiveImages = false;

    /** @var callable */
    protected $afterFileHasBeenAdded;

    /**
     * @param Filesystem $fileSystem
     */
    public function __construct(Filesystem $fileSystem)
    {
        $this->filesystem = $fileSystem;

        $this->fileNameSanitizer = function ($fileName) {
            return $this->defaultSanitizer($fileName);
        };

        $this->afterFileHasBeenAdded = function () {
        };
    }

    /**
     * @param \Illuminate\Database\Eloquent\Model $subject
     *
     * @return FileAdder
     */
    public function setSubject(Model $subject)
    {
        $this->subject = $subject;

        return $this;
    }

    /*
     * Set the file that needs to be imported.
     *
     * @param string|\Symfony\Component\HttpFoundation\File\UploadedFile $file
     *
     * @return $this
     */
    public function setFile($file)
    {
        $this->file = $file;

        if (is_string($file)) {
            $this->pathToFile = $file;
            $this->setFileName(pathinfo($file, PATHINFO_BASENAME));
            $this->mediaName = pathinfo($file, PATHINFO_FILENAME);

            return $this;
        }

        if ($file instanceof UploadedFile) {
            $this->pathToFile = $file->getPath() . '/' . $file->getFilename();
            $this->setFileName($file->getClientOriginalName());
            $this->mediaName = pathinfo($file->getClientOriginalName(), PATHINFO_FILENAME);

            return $this;
        }

        if ($file instanceof SymfonyFile) {
            $this->pathToFile = $file->getPath() . '/' . $file->getFilename();
            $this->setFileName(pathinfo($file->getFilename(), PATHINFO_BASENAME));
            $this->mediaName = pathinfo($file->getFilename(), PATHINFO_FILENAME);

            return $this;
        }

        throw UnknownType::create();
    }

    /**
     * When adding the file to the media library, the original file
     * will be preserved.
     *
     * @return $this
     */
    public function preservingOriginal()
    {
        $this->preserveOriginal = true;

        return $this;
    }

    /**
     * Set the name of the media object.
     *
     * @param string $name
     *
     * @return $this
     */
    public function usingName(string $name)
    {
        return $this->setName($name);
    }

    /**
     * Set the name of the media object.
     *
     * @param string $name
     *
     * @return $this
     */
    public function setName(string $name)
    {
        $this->mediaName = $name;

        return $this;
    }

    /**
     * Set the name of the file that is stored on disk.
     *
     * @param string $fileName
     *
     * @return $this
     */
    public function usingFileName(string $fileName)
    {
        return $this->setFileName($fileName);
    }

    /**
     * Set the name of the file that is stored on disk.
     *
     * @param string $fileName
     *
     * @return $this
     */
    public function setFileName(string $fileName)
    {
        $this->fileName = $fileName;

        return $this;
    }

    /**
     * Set the metadata.
     *
     * @param array $customProperties
     *
     * @return $this
     */
    public function withCustomProperties(array $customProperties)
    {
        $this->customProperties = $customProperties;

        return $this;
    }

    /**
     * Set the manipulations.
     *
     * @param array $manipulations
     *
     * @return $this
     */
    public function withManipulations(array $manipulations)
    {
        $this->manipulations = $manipulations;

        return $this;
    }

    /**
     * Set properties on the model.
     *
     * @param array $properties
     *
     * @return $this
     */
    public function withProperties(array $properties)
    {
        $this->properties = $properties;

        return $this;
    }

    /**
     * Set attributes on the model.
     *
     * @param array $properties
     *
     * @return $this
     */
    public function withAttributes(array $properties)
    {
        return $this->withProperties($properties);
    }


    /**
     * Generate responsive images.
     *
     * @return $this
     */
    public function withResponsiveImages()
    {
        $this->generateResponsiveImages = true;

        return $this;
    }

    /**
     * Add the given additional headers when copying the file to a remote filesystem.
     *
     * @param array $customRemoteHeaders
     *
     * @return $this
     */
    public function addCustomHeaders(array $customRemoteHeaders)
    {
        $this->filesystem->addCustomRemoteHeaders($customRemoteHeaders);

        return $this;
    }

    /**
     * Perform the given callable after the file has been added.
     */
    public function afterFileHasBeenAdded(callable $callable)
    {
        $this->afterFileHasBeenAdded = $callable;

        return $this;
    }

    /**
     * @param string $collectionName
     *
     * @return \Spatie\MediaLibrary\Media
     *
     * @throws FileCannotBeAdded
     * @throws \Spatie\MediaLibrary\Exceptions\FileCannotBeAdded
     */
    public function toMediaCollectionOnCloudDisk(string $collectionName = 'default')
    {
        return $this->toMediaCollection($collectionName, config('filesystems.cloud'));
    }

    /**
     * @param string $collectionName
     * @param string $diskName
     *
     * @return \Spatie\MediaLibrary\Media
     *
     * @throws FileCannotBeAdded
     * @throws \Spatie\MediaLibrary\Exceptions\FileCannotBeAdded
     */
    public function toMediaCollection(string $collectionName = 'default', string $diskName = ''): Media
    {
        if (!is_file($this->pathToFile)) {
            throw FileDoesNotExist::create($this->pathToFile);
        }

        if (filesize($this->pathToFile) > config('medialibrary.max_file_size')) {
            throw FileIsTooBig::create($this->pathToFile);
        }

        $mediaClass = config('medialibrary.media_model');
        $media = new $mediaClass();

        $media->name = $this->mediaName;

        $this->fileName = ($this->fileNameSanitizer)($this->fileName);

        $media->file_name = $this->fileName;

        $media->disk = $this->determineDiskName($diskName, $collectionName);

        if (is_null(config("filesystems.disks.{$media->disk}"))) {
            throw DiskDoesNotExist::create($media->disk);
        }

        $media->collection_name = $collectionName;

        $media->mime_type = File::getMimetype($this->pathToFile);
        $media->size = filesize($this->pathToFile);
        $media->custom_properties = $this->customProperties;
<<<<<<< HEAD
        $media->manipulations = [];
        $media->responsive_images = [];
=======
        $media->manipulations = $this->manipulations;
>>>>>>> 604b7a38

        $media->fill($this->properties);

        $this->attachMedia($media);

        return $media;
    }

    /**
     * @param string $diskName
     * @param string $collectionName
     *
     * @return string
     */
    protected function determineDiskName(string $diskName, $collectionName): string
    {
        if ($diskName !== '') {
            return $diskName;
        }

        if ($collection = $this->getMediaCollection($collectionName)) {
            $collectionDiskName = $collection->diskName;

            if ($collectionDiskName !== '') {
                return $collectionDiskName;
            }
        }

        return config('medialibrary.default_filesystem');
    }

    public function defaultSanitizer(string $fileName): string
    {
        return str_replace(['#', '/', '\\', ' '], '-', $fileName);
    }

    public function sanitizingFileName(callable $fileNameSanitizer)
    {
        $this->fileNameSanitizer = $fileNameSanitizer;

        return $this;
    }

    protected function attachMedia(Media $media)
    {
        if (!$this->subject->exists) {
            $this->subject->prepareToAttachMedia($media, $this);

            $class = get_class($this->subject);

            $class::created(function ($model) {
                $model->processUnattachedMedia(function (Media $media, FileAdder $fileAdder) use ($model) {
                    $this->processMediaItem($model, $media, $fileAdder);
                });
            });

            return;
        }

        $this->processMediaItem($this->subject, $media, $this);
    }


    protected function processMediaItem(HasMedia $model, Media $media, FileAdder $fileAdder)
    {
        $this->guardAgainstDisallowedFileAdditions($media, $model);

        $model->media()->save($media);

        $this->filesystem->add($fileAdder->pathToFile, $media, $fileAdder->fileName);

        if (!$fileAdder->preserveOriginal) {
            unlink($fileAdder->pathToFile);
        }

        if ($this->generateResponsiveImages && (new ImageGenerator())->canConvert($media)) {
            $job = new GenerateResponsiveImages($media);

            if ($customQueue = config('medialibrary.queue_name')) {
                $job->onQueue($customQueue);
            }

            dispatch($job);
        }

        if (optional($this->getMediaCollection($media->collection_name))->singleFile) {
            $model->clearMediaCollectionExcept($media->collection_name, $media);
        }

        ($this->afterFileHasBeenAdded)();
    }

    protected function getMediaCollection(string $collectionName):  ?MediaCollection
    {
        $this->subject->registerMediaCollections();

        return collect($this->subject->mediaCollections)
            ->first(function (MediaCollection $collection) use ($collectionName) {
                return $collection->name === $collectionName;
            });
    }

    protected function guardAgainstDisallowedFileAdditions(Media $media)
    {
        $file = PendingFile::createFromMedia($media);

        if (! $collection = $this->getMediaCollection($media->collection_name)) {
            return;
        }

        if (! ($collection->acceptsFile)($file, $this->subject)) {
            throw FileUnacceptableForCollection::create($file, $collection, $this->subject);
        }
    }
}<|MERGE_RESOLUTION|>--- conflicted
+++ resolved
@@ -337,12 +337,10 @@
         $media->mime_type = File::getMimetype($this->pathToFile);
         $media->size = filesize($this->pathToFile);
         $media->custom_properties = $this->customProperties;
-<<<<<<< HEAD
-        $media->manipulations = [];
+
         $media->responsive_images = [];
-=======
+
         $media->manipulations = $this->manipulations;
->>>>>>> 604b7a38
 
         $media->fill($this->properties);
 
